<!doctype html>
<html class="no-js">
  <head><meta charset="utf-8"/>
    <meta name="viewport" content="width=device-width,initial-scale=1"/><link rel="index" title="Index" href="#" /><link rel="search" title="Search" href="search.html" />

    <meta name="generator" content="sphinx-3.5.1, furo 2021.02.21.beta25"/><title>Index - PyBryt documentation</title>
<link rel="stylesheet" href="_static/styles/furo.css?digest=33d2fc4f3f180ec1ffc6524e273e21d7d58cbe49">
    <link rel="stylesheet" href="_static/pygments.css">
    <link media="(prefers-color-scheme: dark)" rel="stylesheet" href="_static/pygments_dark.css">
    


<style>
  :root {
    --color-code-background: #eeffcc;
  --color-code-foreground: black;
  
  }
  @media (prefers-color-scheme: dark) {
    :root {
      --color-code-background: #202020;
  --color-code-foreground: #d0d0d0;
  
    }
  }

  /* For allowing end-user-specific overrides */
  .override-light {
    --color-code-background: #eeffcc;
  --color-code-foreground: black;
  
  }
  .override-dark {
    --color-code-background: #202020;
  --color-code-foreground: #d0d0d0;
  
  }
</style><link rel="stylesheet" href="_static/styles/furo-extensions.css?digest=d391b54134226e4196576da3bdb6dddb7e05ba2b"></head>
  <body dir="">
    
<svg xmlns="http://www.w3.org/2000/svg" style="display: none;">
  <symbol id="svg-toc" viewBox="0 0 24 24">
    <title>Contents</title>
    <svg xmlns="http://www.w3.org/2000/svg" width="24" height="24" viewBox="0 0 24 24" fill="none"
      stroke-width="1.5" stroke="currentColor" stroke-linecap="round" stroke-linejoin="round">
      <path stroke="none" d="M0 0h24v24H0z"/>
      <line x1="4" y1="6" x2="20" y2="6" />
      <line x1="10" y1="12" x2="20" y2="12" />
      <line x1="6" y1="18" x2="20" y2="18" />
    </svg>
  </symbol>
  <symbol id="svg-menu" viewBox="0 0 24 24">
    <title>Menu</title>
    <svg xmlns="http://www.w3.org/2000/svg" width="24" height="24" viewBox="0 0 24 24" fill="none"
      stroke="currentColor" stroke-width="2" stroke-linecap="round" stroke-linejoin="round"
      class="feather feather-menu">
      <line x1="3" y1="12" x2="21" y2="12"></line>
      <line x1="3" y1="6" x2="21" y2="6"></line>
      <line x1="3" y1="18" x2="21" y2="18"></line>
    </svg>
  </symbol>
  <symbol id="svg-arrow-right" viewBox="0 0 24 24">
    <title>Expand</title>
    <svg xmlns="http://www.w3.org/2000/svg" width="24" height="24" viewBox="0 0 24 24" fill="none"
      stroke="currentColor" stroke-width="2" stroke-linecap="round" stroke-linejoin="round"
      class="feather feather-chevron-right">
      <polyline points="9 18 15 12 9 6"></polyline>
    </svg>
  </symbol>
</svg>

<input type="checkbox" class="sidebar-toggle" name="__navigation" id="__navigation">
<input type="checkbox" class="sidebar-toggle" name="__toc" id="__toc">
<label class="overlay sidebar-overlay" for="__navigation"></label>
<label class="overlay toc-overlay" for="__toc"></label>



<div class="page">
  <header class="mobile-header">
    <div class="header-left">
      <label class="nav-overlay-icon" for="__navigation">
        <i class="icon"><svg><use href="#svg-menu"></use></svg></i>
      </label>
    </div>
    <div class="header-center">
      <a href="index.html"><div class="brand">PyBryt  documentation</div></a>
    </div>
    <div class="header-right">
      <label class="toc-overlay-icon toc-header-icon no-toc" for="__toc">
        <i class="icon"><svg><use href="#svg-toc"></use></svg></i>
      </label>
    </div>
  </header>
  <aside class="sidebar-drawer">
    <div class="sidebar-container">
      
      <div class="sidebar-sticky"><a class="sidebar-brand" href="index.html">
  
  
  <span class="sidebar-brand-text">PyBryt  documentation</span>
  
</a><form class="sidebar-search-container" method="get" action="search.html">
  <input class="sidebar-search" placeholder=Search name="q">
  <input type="hidden" name="check_keywords" value="yes">
  <input type="hidden" name="area" value="default">
</form><div class="sidebar-scroll"><div class="sidebar-tree">
  <ul>
<li class="toctree-l1"><a class="reference internal" href="getting_started.html">Getting Started</a></li>
<li class="toctree-l1 has-children"><a class="reference internal" href="annotations/index.html">Annotations</a><input class="toctree-checkbox" id="toctree-checkbox-1" name="toctree-checkbox-1" type="checkbox"/><label for="toctree-checkbox-1"><i class="icon"><svg><use href="#svg-arrow-right"></use></svg></i></label><ul>
<li class="toctree-l2"><a class="reference internal" href="annotations/relational_annotations.html">Relational Annotations</a></li>
<li class="toctree-l2"><a class="reference internal" href="annotations/complexity_annotations.html">Complexity Annotations</a></li>
<li class="toctree-l2"><a class="reference internal" href="annotations/invariants.html">Invariants</a></li>
</ul>
</li>
<li class="toctree-l1"><a class="reference internal" href="reference_implementations.html">Reference Implementations</a></li>
<li class="toctree-l1"><a class="reference internal" href="student_implementations.html">Student Implementations</a></li>
<li class="toctree-l1"><a class="reference internal" href="api_reference.html">API Reference</a></li>
<li class="toctree-l1"><a class="reference external" href="https://github.com/microsoft/pybryt/tree/main/CHANGELOG.md">Changelog</a></li>
</ul>

</div>
</div>
      </div>
      
    </div>
  </aside>
  <main class="main">
    <div class="content">
      <article role="main">
        <label class="toc-overlay-icon toc-content-icon no-toc" for="__toc">
          <i class="icon"><svg><use href="#svg-toc"></use></svg></i>
        </label>
        
<section class="genindex-section">
  <h1 id="index">Index</h1>
  <div class="genindex-jumpbox">
  <a href="#A"><strong>A</strong></a> | <a href="#B"><strong>B</strong></a> | <a href="#C"><strong>C</strong></a> | <a href="#D"><strong>D</strong></a> | <a href="#E"><strong>E</strong></a> | <a href="#F"><strong>F</strong></a> | <a href="#G"><strong>G</strong></a> | <a href="#I"><strong>I</strong></a> | <a href="#L"><strong>L</strong></a> | <a href="#M"><strong>M</strong></a> | <a href="#N"><strong>N</strong></a> | <a href="#O"><strong>O</strong></a> | <a href="#P"><strong>P</strong></a> | <a href="#Q"><strong>Q</strong></a> | <a href="#R"><strong>R</strong></a> | <a href="#S"><strong>S</strong></a> | <a href="#T"><strong>T</strong></a> | <a href="#V"><strong>V</strong></a> | <a href="#X"><strong>X</strong></a>
  </div>
</section>
<section id="A" class="genindex-section">
  <h2>A</h2>
  <table style="width: 100%" class="indextable genindextable"><tr>
    <td style="width: 33%; vertical-align: top;"><ul>
        <li><a href="api_reference.html#pybryt.annotations.annotation.Annotation.after">after() (pybryt.annotations.annotation.Annotation method)</a>
</li>
        <li><a href="api_reference.html#pybryt.annotations.relation.AndAnnotation">AndAnnotation (class in pybryt.annotations.relation)</a>
</li>
        <li><a href="api_reference.html#pybryt.annotations.annotation.Annotation">Annotation (class in pybryt.annotations.annotation)</a>
</li>
<<<<<<< HEAD
    </ul></td>
    <td style="width: 33%; vertical-align: top;"><ul>
        <li><a href="api_reference.html#pybryt.annotations.annotation.AnnotationResult.annotation">annotation (pybryt.annotations.annotation.AnnotationResult attribute)</a>
</li>
        <li><a href="api_reference.html#pybryt.annotations.annotation.AnnotationResult">AnnotationResult (class in pybryt.annotations.annotation)</a>
=======
        <li><a href="api_reference.html#pybryt.Annotation">Annotation (class in pybryt)</a>
</li>
    </ul></td>
    <td style="width: 33%; vertical-align: top;"><ul>
        <li><a href="api_reference.html#pybryt.AnnotationResult">AnnotationResult (class in pybryt)</a>
>>>>>>> 8cbbc928
</li>
        <li><a href="api_reference.html#pybryt.reference.ReferenceImplementation.annotations">annotations (pybryt.reference.ReferenceImplementation attribute)</a>
</li>
        <li><a href="api_reference.html#pybryt.annotations.value.Value.atol">atol (Value attribute)</a>
</li>
        <li><a href="api_reference.html#pybryt.annotations.value.Attribute">Attribute (class in pybryt.annotations.value)</a>
</li>
    </ul></td>
  </tr></table>
</section>

<section id="B" class="genindex-section">
  <h2>B</h2>
  <table style="width: 100%" class="indextable genindextable"><tr>
    <td style="width: 33%; vertical-align: top;"><ul>
        <li><a href="api_reference.html#pybryt.annotations.annotation.Annotation.before">before() (pybryt.annotations.annotation.Annotation method)</a>
</li>
    </ul></td>
    <td style="width: 33%; vertical-align: top;"><ul>
        <li><a href="api_reference.html#pybryt.annotations.relation.BeforeAnnotation">BeforeAnnotation (class in pybryt.annotations.relation)</a>
</li>
    </ul></td>
  </tr></table>
</section>

<section id="C" class="genindex-section">
  <h2>C</h2>
  <table style="width: 100%" class="indextable genindextable"><tr>
    <td style="width: 33%; vertical-align: top;"><ul>
        <li><a href="api_reference.html#pybryt.student.check">check (class in pybryt.student)</a>
</li>
        <li><a href="api_reference.html#pybryt.annotations.annotation.Annotation.check">check() (pybryt.annotations.annotation.Annotation method)</a>

        <ul>
          <li><a href="api_reference.html#pybryt.annotations.complexity.TimeComplexity.check">(pybryt.annotations.complexity.TimeComplexity method)</a>
</li>
          <li><a href="api_reference.html#pybryt.annotations.relation.AndAnnotation.check">(pybryt.annotations.relation.AndAnnotation method)</a>
</li>
          <li><a href="api_reference.html#pybryt.annotations.relation.BeforeAnnotation.check">(pybryt.annotations.relation.BeforeAnnotation method)</a>
</li>
          <li><a href="api_reference.html#pybryt.annotations.relation.NotAnnotation.check">(pybryt.annotations.relation.NotAnnotation method)</a>
</li>
          <li><a href="api_reference.html#pybryt.annotations.relation.OrAnnotation.check">(pybryt.annotations.relation.OrAnnotation method)</a>
</li>
          <li><a href="api_reference.html#pybryt.annotations.relation.RelationalAnnotation.check">(pybryt.annotations.relation.RelationalAnnotation method)</a>
</li>
          <li><a href="api_reference.html#pybryt.annotations.relation.XorAnnotation.check">(pybryt.annotations.relation.XorAnnotation method)</a>
</li>
          <li><a href="api_reference.html#pybryt.annotations.value.Attribute.check">(pybryt.annotations.value.Attribute method)</a>
</li>
          <li><a href="api_reference.html#pybryt.annotations.value.Value.check">(pybryt.annotations.value.Value method)</a>
</li>
          <li><a href="api_reference.html#pybryt.student.StudentImplementation.check">(pybryt.student.StudentImplementation method)</a>
</li>
        </ul></li>
        <li><a href="api_reference.html#pybryt.student.StudentImplementation.check_plagiarism">check_plagiarism() (pybryt.student.StudentImplementation method)</a>
</li>
    </ul></td>
    <td style="width: 33%; vertical-align: top;"><ul>
        <li><a href="api_reference.html#pybryt.execution.check_time_complexity">check_time_complexity() (in module pybryt.execution)</a>
</li>
        <li><a href="api_reference.html#pybryt.annotations.value.Value.check_values_equal">check_values_equal() (pybryt.annotations.value.Value static method)</a>
</li>
<<<<<<< HEAD
        <li><a href="api_reference.html#pybryt.annotations.annotation.AnnotationResult.children">children (pybryt.annotations.annotation.AnnotationResult attribute)</a>
=======
        <li><a href="api_reference.html#pybryt.annotations.value.Value.check_values_equal">check_values_equal() (Value static method)</a>
</li>
        <li><a href="api_reference.html#pybryt.AnnotationResult.children">children (AnnotationResult attribute)</a>
>>>>>>> 8cbbc928
</li>
        <li><a href="api_reference.html#pybryt.annotations.annotation.Annotation.children">children() (pybryt.annotations.annotation.Annotation property)</a>

        <ul>
          <li><a href="api_reference.html#pybryt.annotations.complexity.ComplexityAnnotation.children">(pybryt.annotations.complexity.ComplexityAnnotation property)</a>
</li>
          <li><a href="api_reference.html#pybryt.annotations.relation.RelationalAnnotation.children">(pybryt.annotations.relation.RelationalAnnotation property)</a>
</li>
          <li><a href="api_reference.html#pybryt.annotations.value.Attribute.children">(pybryt.annotations.value.Attribute property)</a>
</li>
          <li><a href="api_reference.html#pybryt.annotations.value.Value.children">(pybryt.annotations.value.Value property)</a>
</li>
        </ul></li>
        <li><a href="api_reference.html#pybryt.reference.ReferenceImplementation.compile">compile() (pybryt.reference.ReferenceImplementation class method)</a>
</li>
        <li><a href="api_reference.html#pybryt.annotations.complexity.complexities.complexity">complexity (class in pybryt.annotations.complexity.complexities)</a>
</li>
        <li><a href="api_reference.html#pybryt.annotations.complexity.ComplexityAnnotation">ComplexityAnnotation (class in pybryt.annotations.complexity)</a>
</li>
        <li><a href="api_reference.html#pybryt.annotations.complexity.complexities.constant">constant (class in pybryt.annotations.complexity.complexities)</a>
</li>
        <li><a href="api_reference.html#pybryt.reference.ReferenceResult.correct">correct() (pybryt.reference.ReferenceResult property)</a>
</li>
        <li><a href="api_reference.html#pybryt.annotations.complexity.complexities.cubic">cubic (class in pybryt.annotations.complexity.complexities)</a>
</li>
    </ul></td>
  </tr></table>
</section>

<section id="D" class="genindex-section">
  <h2>D</h2>
  <table style="width: 100%" class="indextable genindextable"><tr>
    <td style="width: 33%; vertical-align: top;"><ul>
        <li><a href="api_reference.html#pybryt.reference.ReferenceImplementation.dump">dump() (pybryt.reference.ReferenceImplementation method)</a>

        <ul>
          <li><a href="api_reference.html#pybryt.student.StudentImplementation.dump">(pybryt.student.StudentImplementation method)</a>
</li>
        </ul></li>
    </ul></td>
    <td style="width: 33%; vertical-align: top;"><ul>
        <li><a href="api_reference.html#pybryt.student.StudentImplementation.dumps">dumps() (pybryt.student.StudentImplementation method)</a>
</li>
    </ul></td>
  </tr></table>
</section>

<section id="E" class="genindex-section">
  <h2>E</h2>
  <table style="width: 100%" class="indextable genindextable"><tr>
    <td style="width: 33%; vertical-align: top;"><ul>
        <li><a href="api_reference.html#pybryt.annotations.complexity.complexities.exponential">exponential (class in pybryt.annotations.complexity.complexities)</a>
</li>
    </ul></td>
  </tr></table>
</section>

<section id="F" class="genindex-section">
  <h2>F</h2>
  <table style="width: 100%" class="indextable genindextable"><tr>
    <td style="width: 33%; vertical-align: top;"><ul>
        <li><a href="api_reference.html#pybryt.annotations.annotation.Annotation.failure_message">failure_message (pybryt.annotations.annotation.Annotation attribute)</a>

        <ul>
          <li><a href="api_reference.html#pybryt.annotations.complexity.ComplexityAnnotation.failure_message">(pybryt.annotations.complexity.ComplexityAnnotation attribute)</a>
</li>
          <li><a href="api_reference.html#pybryt.annotations.complexity.TimeComplexity.failure_message">(pybryt.annotations.complexity.TimeComplexity attribute)</a>
</li>
        </ul></li>
    </ul></td>
    <td style="width: 33%; vertical-align: top;"><ul>
        <li><a href="api_reference.html#pybryt.student.StudentImplementation.from_footprint">from_footprint() (pybryt.student.StudentImplementation class method)</a>
</li>
    </ul></td>
  </tr></table>
</section>

<section id="G" class="genindex-section">
  <h2>G</h2>
  <table style="width: 100%" class="indextable genindextable"><tr>
    <td style="width: 33%; vertical-align: top;"><ul>
        <li><a href="api_reference.html#pybryt.reference.generate_report">generate_report() (in module pybryt.reference)</a>
</li>
        <li><a href="api_reference.html#pybryt.annotations.annotation.Annotation.get_tracked_annotations">get_tracked_annotations() (pybryt.annotations.annotation.Annotation static method)</a>
</li>
        <li><a href="api_reference.html#pybryt.annotations.annotation.Annotation.group">group (pybryt.annotations.annotation.Annotation attribute)</a>

        <ul>
          <li><a href="api_reference.html#pybryt.annotations.complexity.ComplexityAnnotation.group">(pybryt.annotations.complexity.ComplexityAnnotation attribute)</a>
</li>
          <li><a href="api_reference.html#pybryt.annotations.complexity.TimeComplexity.group">(pybryt.annotations.complexity.TimeComplexity attribute)</a>
</li>
          <li><a href="api_reference.html#pybryt.reference.ReferenceResult.group">(pybryt.reference.ReferenceResult attribute)</a>
</li>
        </ul></li>
    </ul></td>
    <td style="width: 33%; vertical-align: top;"><ul>
        <li><a href="api_reference.html#pybryt.annotations.annotation.AnnotationResult.group">group() (pybryt.annotations.annotation.AnnotationResult property)</a>
</li>
    </ul></td>
  </tr></table>
</section>

<section id="I" class="genindex-section">
  <h2>I</h2>
  <table style="width: 100%" class="indextable genindextable"><tr>
    <td style="width: 33%; vertical-align: top;"><ul>
        <li><a href="api_reference.html#pybryt.annotations.value.Value.intial_value">intial_value (pybryt.annotations.value.Value attribute)</a>
</li>
    </ul></td>
    <td style="width: 33%; vertical-align: top;"><ul>
        <li><a href="api_reference.html#pybryt.annotations.invariants.invariant">invariant (class in pybryt.annotations.invariants)</a>
</li>
        <li><a href="api_reference.html#pybryt.annotations.value.Value.invariants">invariants (pybryt.annotations.value.Value attribute)</a>
</li>
    </ul></td>
  </tr></table>
</section>

<section id="L" class="genindex-section">
  <h2>L</h2>
  <table style="width: 100%" class="indextable genindextable"><tr>
    <td style="width: 33%; vertical-align: top;"><ul>
        <li><a href="api_reference.html#pybryt.annotations.annotation.Annotation.limit">limit (pybryt.annotations.annotation.Annotation attribute)</a>

        <ul>
          <li><a href="api_reference.html#pybryt.annotations.complexity.ComplexityAnnotation.limit">(pybryt.annotations.complexity.ComplexityAnnotation attribute)</a>
</li>
          <li><a href="api_reference.html#pybryt.annotations.complexity.TimeComplexity.limit">(pybryt.annotations.complexity.TimeComplexity attribute)</a>
</li>
        </ul></li>
        <li><a href="api_reference.html#pybryt.annotations.complexity.complexities.linear">linear (class in pybryt.annotations.complexity.complexities)</a>
</li>
    </ul></td>
    <td style="width: 33%; vertical-align: top;"><ul>
        <li><a href="api_reference.html#pybryt.annotations.complexity.complexities.linearithmic">linearithmic (class in pybryt.annotations.complexity.complexities)</a>
</li>
        <li><a href="api_reference.html#pybryt.reference.ReferenceImplementation.load">load() (pybryt.reference.ReferenceImplementation static method)</a>

        <ul>
          <li><a href="api_reference.html#pybryt.student.StudentImplementation.load">(pybryt.student.StudentImplementation static method)</a>
</li>
        </ul></li>
        <li><a href="api_reference.html#pybryt.student.StudentImplementation.loads">loads() (pybryt.student.StudentImplementation static method)</a>
</li>
        <li><a href="api_reference.html#pybryt.annotations.complexity.complexities.logarithmic">logarithmic (class in pybryt.annotations.complexity.complexities)</a>
</li>
    </ul></td>
  </tr></table>
</section>

<section id="M" class="genindex-section">
  <h2>M</h2>
  <table style="width: 100%" class="indextable genindextable"><tr>
    <td style="width: 33%; vertical-align: top;"><ul>
        <li><a href="api_reference.html#pybryt.annotations.annotation.AnnotationResult.messages">messages() (pybryt.annotations.annotation.AnnotationResult property)</a>

        <ul>
          <li><a href="api_reference.html#pybryt.reference.ReferenceResult.messages">(pybryt.reference.ReferenceResult property)</a>
</li>
        </ul></li>
        <li>
    module

        <ul>
          <li><a href="api_reference.html#module-pybryt.annotations.complexity">pybryt.annotations.complexity</a>
</li>
          <li><a href="api_reference.html#module-pybryt.annotations.complexity.complexities">pybryt.annotations.complexity.complexities</a>
</li>
          <li><a href="api_reference.html#module-pybryt.annotations.invariants">pybryt.annotations.invariants</a>
</li>
          <li><a href="api_reference.html#module-pybryt.annotations.relation">pybryt.annotations.relation</a>
</li>
          <li><a href="api_reference.html#module-pybryt.annotations.value">pybryt.annotations.value</a>
</li>
          <li><a href="api_reference.html#module-pybryt.execution">pybryt.execution</a>
</li>
          <li><a href="api_reference.html#module-pybryt.student">pybryt.student</a>
</li>
        </ul></li>
    </ul></td>
  </tr></table>
</section>

<section id="N" class="genindex-section">
  <h2>N</h2>
  <table style="width: 100%" class="indextable genindextable"><tr>
    <td style="width: 33%; vertical-align: top;"><ul>
        <li><a href="api_reference.html#pybryt.annotations.annotation.Annotation.name">name (pybryt.annotations.annotation.Annotation attribute)</a>

        <ul>
          <li><a href="api_reference.html#pybryt.annotations.complexity.ComplexityAnnotation.name">(pybryt.annotations.complexity.ComplexityAnnotation attribute)</a>
</li>
          <li><a href="api_reference.html#pybryt.annotations.complexity.TimeComplexity.name">(pybryt.annotations.complexity.TimeComplexity attribute)</a>
</li>
          <li><a href="api_reference.html#pybryt.reference.ReferenceImplementation.name">(pybryt.reference.ReferenceImplementation attribute)</a>
</li>
        </ul></li>
    </ul></td>
    <td style="width: 33%; vertical-align: top;"><ul>
        <li><a href="api_reference.html#pybryt.annotations.annotation.AnnotationResult.name">name() (pybryt.annotations.annotation.AnnotationResult property)</a>

        <ul>
          <li><a href="api_reference.html#pybryt.reference.ReferenceResult.name">(pybryt.reference.ReferenceResult property)</a>
</li>
        </ul></li>
        <li><a href="api_reference.html#pybryt.student.StudentImplementation.nb">nb (pybryt.student.StudentImplementation attribute)</a>
</li>
        <li><a href="api_reference.html#pybryt.student.StudentImplementation.nb_path">nb_path (pybryt.student.StudentImplementation attribute)</a>
</li>
        <li><a href="api_reference.html#pybryt.annotations.relation.NotAnnotation">NotAnnotation (class in pybryt.annotations.relation)</a>
</li>
    </ul></td>
  </tr></table>
</section>

<section id="O" class="genindex-section">
  <h2>O</h2>
  <table style="width: 100%" class="indextable genindextable"><tr>
    <td style="width: 33%; vertical-align: top;"><ul>
        <li><a href="api_reference.html#pybryt.annotations.relation.OrAnnotation">OrAnnotation (class in pybryt.annotations.relation)</a>
</li>
    </ul></td>
  </tr></table>
</section>

<section id="P" class="genindex-section">
  <h2>P</h2>
  <table style="width: 100%" class="indextable genindextable"><tr>
    <td style="width: 33%; vertical-align: top;"><ul>
        <li>
    pybryt.annotations.complexity

        <ul>
          <li><a href="api_reference.html#module-pybryt.annotations.complexity">module</a>
</li>
        </ul></li>
        <li>
    pybryt.annotations.complexity.complexities

        <ul>
          <li><a href="api_reference.html#module-pybryt.annotations.complexity.complexities">module</a>
</li>
        </ul></li>
        <li>
    pybryt.annotations.invariants

        <ul>
          <li><a href="api_reference.html#module-pybryt.annotations.invariants">module</a>
</li>
        </ul></li>
        <li>
    pybryt.annotations.relation

        <ul>
          <li><a href="api_reference.html#module-pybryt.annotations.relation">module</a>
</li>
        </ul></li>
    </ul></td>
    <td style="width: 33%; vertical-align: top;"><ul>
        <li>
    pybryt.annotations.value

        <ul>
          <li><a href="api_reference.html#module-pybryt.annotations.value">module</a>
</li>
        </ul></li>
        <li>
    pybryt.execution

        <ul>
          <li><a href="api_reference.html#module-pybryt.execution">module</a>
</li>
        </ul></li>
        <li>
    pybryt.student

        <ul>
          <li><a href="api_reference.html#module-pybryt.student">module</a>
</li>
        </ul></li>
    </ul></td>
  </tr></table>
</section>

<section id="Q" class="genindex-section">
  <h2>Q</h2>
  <table style="width: 100%" class="indextable genindextable"><tr>
    <td style="width: 33%; vertical-align: top;"><ul>
        <li><a href="api_reference.html#pybryt.annotations.complexity.complexities.quadratic">quadratic (class in pybryt.annotations.complexity.complexities)</a>
</li>
    </ul></td>
  </tr></table>
</section>

<section id="R" class="genindex-section">
  <h2>R</h2>
  <table style="width: 100%" class="indextable genindextable"><tr>
    <td style="width: 33%; vertical-align: top;"><ul>
        <li><a href="api_reference.html#pybryt.reference.ReferenceResult.reference">reference (pybryt.reference.ReferenceResult attribute)</a>
</li>
        <li><a href="api_reference.html#pybryt.reference.ReferenceImplementation">ReferenceImplementation (class in pybryt.reference)</a>
</li>
        <li><a href="api_reference.html#pybryt.reference.ReferenceResult">ReferenceResult (class in pybryt.reference)</a>
</li>
        <li><a href="api_reference.html#pybryt.annotations.relation.RelationalAnnotation">RelationalAnnotation (class in pybryt.annotations.relation)</a>
</li>
        <li><a href="api_reference.html#pybryt.annotations.annotation.Annotation.reset_tracked_annotations">reset_tracked_annotations() (pybryt.annotations.annotation.Annotation static method)</a>
</li>
    </ul></td>
    <td style="width: 33%; vertical-align: top;"><ul>
        <li><a href="api_reference.html#pybryt.reference.ReferenceResult.results">results (pybryt.reference.ReferenceResult attribute)</a>
</li>
        <li><a href="api_reference.html#pybryt.annotations.complexity.complexities.complexity.run">run() (pybryt.annotations.complexity.complexities.complexity class method)</a>

        <ul>
          <li><a href="api_reference.html#pybryt.annotations.invariants.invariant.run">(pybryt.annotations.invariants.invariant static method)</a>
</li>
          <li><a href="api_reference.html#pybryt.annotations.invariants.string_capitalization.run">(pybryt.annotations.invariants.string_capitalization static method)</a>
</li>
          <li><a href="api_reference.html#pybryt.reference.ReferenceImplementation.run">(pybryt.reference.ReferenceImplementation method)</a>
</li>
        </ul></li>
    </ul></td>
  </tr></table>
</section>

<section id="S" class="genindex-section">
  <h2>S</h2>
  <table style="width: 100%" class="indextable genindextable"><tr>
    <td style="width: 33%; vertical-align: top;"><ul>
        <li><a href="api_reference.html#pybryt.annotations.annotation.AnnotationResult.satisfied">satisfied() (pybryt.annotations.annotation.AnnotationResult property)</a>
</li>
        <li><a href="api_reference.html#pybryt.annotations.annotation.AnnotationResult.satisfied_at">satisfied_at() (pybryt.annotations.annotation.AnnotationResult property)</a>
</li>
        <li><a href="api_reference.html#pybryt.student.StudentImplementation.steps">steps (pybryt.student.StudentImplementation attribute)</a>
</li>
        <li><a href="api_reference.html#pybryt.annotations.invariants.string_capitalization">string_capitalization (class in pybryt.annotations.invariants)</a>
</li>
    </ul></td>
    <td style="width: 33%; vertical-align: top;"><ul>
        <li><a href="api_reference.html#pybryt.student.StudentImplementation">StudentImplementation (class in pybryt.student)</a>
</li>
        <li><a href="api_reference.html#pybryt.annotations.annotation.Annotation.success_message">success_message (pybryt.annotations.annotation.Annotation attribute)</a>

        <ul>
          <li><a href="api_reference.html#pybryt.annotations.complexity.ComplexityAnnotation.success_message">(pybryt.annotations.complexity.ComplexityAnnotation attribute)</a>
</li>
          <li><a href="api_reference.html#pybryt.annotations.complexity.TimeComplexity.success_message">(pybryt.annotations.complexity.TimeComplexity attribute)</a>
</li>
        </ul></li>
    </ul></td>
  </tr></table>
</section>

<section id="T" class="genindex-section">
  <h2>T</h2>
  <table style="width: 100%" class="indextable genindextable"><tr>
    <td style="width: 33%; vertical-align: top;"><ul>
        <li><a href="api_reference.html#pybryt.annotations.complexity.TimeComplexity">TimeComplexity (class in pybryt.annotations.complexity)</a>
</li>
        <li><a href="api_reference.html#pybryt.annotations.annotation.AnnotationResult.timestamp">timestamp (pybryt.annotations.annotation.AnnotationResult attribute)</a>
</li>
        <li><a href="api_reference.html#pybryt.reference.ReferenceResult.to_array">to_array() (pybryt.reference.ReferenceResult method)</a>
</li>
        <li><a href="api_reference.html#pybryt.annotations.annotation.Annotation.to_dict">to_dict() (pybryt.annotations.annotation.Annotation method)</a>

        <ul>
          <li><a href="api_reference.html#pybryt.annotations.annotation.AnnotationResult.to_dict">(pybryt.annotations.annotation.AnnotationResult method)</a>
</li>
          <li><a href="api_reference.html#pybryt.annotations.value.Attribute.to_dict">(pybryt.annotations.value.Attribute method)</a>
</li>
          <li><a href="api_reference.html#pybryt.annotations.value.Value.to_dict">(pybryt.annotations.value.Value method)</a>
</li>
          <li><a href="api_reference.html#pybryt.reference.ReferenceResult.to_dict">(pybryt.reference.ReferenceResult method)</a>
</li>
        </ul></li>
        <li><a href="api_reference.html#pybryt.annotations.value.Value.tol">tol (pybryt.annotations.value.Value attribute)</a>
</li>
        <li><a href="api_reference.html#pybryt.execution.tracing_off">tracing_off() (in module pybryt.execution)</a>
</li>
    </ul></td>
    <td style="width: 33%; vertical-align: top;"><ul>
        <li><a href="api_reference.html#pybryt.execution.tracing_on">tracing_on() (in module pybryt.execution)</a>
</li>
        <li><a href="api_reference.html#pybryt.annotations.complexity.complexities.complexity.transform_n">transform_n() (pybryt.annotations.complexity.complexities.complexity static method)</a>

        <ul>
          <li><a href="api_reference.html#pybryt.annotations.complexity.complexities.constant.transform_n">(pybryt.annotations.complexity.complexities.constant static method)</a>
</li>
          <li><a href="api_reference.html#pybryt.annotations.complexity.complexities.cubic.transform_n">(pybryt.annotations.complexity.complexities.cubic static method)</a>
</li>
          <li><a href="api_reference.html#pybryt.annotations.complexity.complexities.exponential.transform_n">(pybryt.annotations.complexity.complexities.exponential static method)</a>
</li>
          <li><a href="api_reference.html#pybryt.annotations.complexity.complexities.linear.transform_n">(pybryt.annotations.complexity.complexities.linear static method)</a>
</li>
          <li><a href="api_reference.html#pybryt.annotations.complexity.complexities.linearithmic.transform_n">(pybryt.annotations.complexity.complexities.linearithmic static method)</a>
</li>
          <li><a href="api_reference.html#pybryt.annotations.complexity.complexities.logarithmic.transform_n">(pybryt.annotations.complexity.complexities.logarithmic static method)</a>
</li>
          <li><a href="api_reference.html#pybryt.annotations.complexity.complexities.quadratic.transform_n">(pybryt.annotations.complexity.complexities.quadratic static method)</a>
</li>
        </ul></li>
        <li><a href="api_reference.html#pybryt.annotations.complexity.complexities.complexity.transform_t">transform_t() (pybryt.annotations.complexity.complexities.complexity static method)</a>

        <ul>
          <li><a href="api_reference.html#pybryt.annotations.complexity.complexities.exponential.transform_t">(pybryt.annotations.complexity.complexities.exponential static method)</a>
</li>
        </ul></li>
    </ul></td>
  </tr></table>
</section>

<section id="V" class="genindex-section">
  <h2>V</h2>
  <table style="width: 100%" class="indextable genindextable"><tr>
    <td style="width: 33%; vertical-align: top;"><ul>
        <li><a href="api_reference.html#pybryt.annotations.value.Value">Value (class in pybryt.annotations.value)</a>
</li>
    </ul></td>
    <td style="width: 33%; vertical-align: top;"><ul>
        <li><a href="api_reference.html#pybryt.annotations.annotation.AnnotationResult.value">value() (pybryt.annotations.annotation.AnnotationResult property)</a>
</li>
        <li><a href="api_reference.html#pybryt.student.StudentImplementation.values">values (pybryt.student.StudentImplementation attribute)</a>
</li>
    </ul></td>
  </tr></table>
</section>

<section id="X" class="genindex-section">
  <h2>X</h2>
  <table style="width: 100%" class="indextable genindextable"><tr>
    <td style="width: 33%; vertical-align: top;"><ul>
        <li><a href="api_reference.html#pybryt.annotations.relation.XorAnnotation">XorAnnotation (class in pybryt.annotations.relation)</a>
</li>
    </ul></td>
  </tr></table>
</section>


      </article>
      <footer>
        
        <div class="related-pages">
          
          
        </div>

        <div class="related-information">
              Copyright &#169; 2021, Microsoft
            |
            Built with <a href="https://www.sphinx-doc.org/">Sphinx</a>
              and
              <a class="muted-link" href="https://pradyunsg.me">@pradyunsg</a>'s
              <a href="https://github.com/pradyunsg/furo">Furo theme</a>.
        </div>
        
      </footer>
    </div>
    <aside class="toc-drawer no-toc">
      
      
      
    </aside>
  </main>
</div>
    <script id="documentation_options" data-url_root="./" src="_static/documentation_options.js"></script>
    <script src="_static/jquery.js"></script>
    <script src="_static/underscore.js"></script>
    <script src="_static/doctools.js"></script>
    <script src="_static/scripts/main.js?digest=e931d09b2a40c1bb82b542effe772014573baf67"></script></body>
</html><|MERGE_RESOLUTION|>--- conflicted
+++ resolved
@@ -148,19 +148,11 @@
 </li>
         <li><a href="api_reference.html#pybryt.annotations.annotation.Annotation">Annotation (class in pybryt.annotations.annotation)</a>
 </li>
-<<<<<<< HEAD
     </ul></td>
     <td style="width: 33%; vertical-align: top;"><ul>
         <li><a href="api_reference.html#pybryt.annotations.annotation.AnnotationResult.annotation">annotation (pybryt.annotations.annotation.AnnotationResult attribute)</a>
 </li>
         <li><a href="api_reference.html#pybryt.annotations.annotation.AnnotationResult">AnnotationResult (class in pybryt.annotations.annotation)</a>
-=======
-        <li><a href="api_reference.html#pybryt.Annotation">Annotation (class in pybryt)</a>
-</li>
-    </ul></td>
-    <td style="width: 33%; vertical-align: top;"><ul>
-        <li><a href="api_reference.html#pybryt.AnnotationResult">AnnotationResult (class in pybryt)</a>
->>>>>>> 8cbbc928
 </li>
         <li><a href="api_reference.html#pybryt.reference.ReferenceImplementation.annotations">annotations (pybryt.reference.ReferenceImplementation attribute)</a>
 </li>
@@ -224,13 +216,7 @@
 </li>
         <li><a href="api_reference.html#pybryt.annotations.value.Value.check_values_equal">check_values_equal() (pybryt.annotations.value.Value static method)</a>
 </li>
-<<<<<<< HEAD
         <li><a href="api_reference.html#pybryt.annotations.annotation.AnnotationResult.children">children (pybryt.annotations.annotation.AnnotationResult attribute)</a>
-=======
-        <li><a href="api_reference.html#pybryt.annotations.value.Value.check_values_equal">check_values_equal() (Value static method)</a>
-</li>
-        <li><a href="api_reference.html#pybryt.AnnotationResult.children">children (AnnotationResult attribute)</a>
->>>>>>> 8cbbc928
 </li>
         <li><a href="api_reference.html#pybryt.annotations.annotation.Annotation.children">children() (pybryt.annotations.annotation.Annotation property)</a>
 
