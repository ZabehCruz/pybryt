# Changelog

All notable changes to this project will be documented in this file, and this project adheres to 
[Semantic Versioning](https://semver.org/spec/v2.0.0.html).

## Unreleased

<<<<<<< HEAD
* Added time complexity annotations and checking
=======
* Changed tracing function to only increment step counter when tracing student code
>>>>>>> 6ecaf5b1

## 0.0.5 - 2021-05-04

* Changed `pybryt.utils.save_notebook` to use `IPython.display.publish_display_data` instead of 
  `IPython.display.display`
* Added tracing control with `pybryt.tracing_off` and `pybryt.tracing_on`
* Changed `pybryt.utils.save_notebook` to only force-save in the classic Jupyter Notebook interface
* Added a JSON-friendly output for results with `pybryt.ReferenceResult.to_dict`

## 0.0.4 - 2021-03-25

* Added Cython and ipykernel to installation dependencies

## 0.0.3 - 2021-03-24

* Patched bug in `UnassignedVarWrapper` from fix in v0.0.2

## 0.0.2 - 2021-03-23

* Changed timestamp to step counter in execution trace function
* Fixed `UnassignedVarWrapper` so that variables in boolean operations are only evaluated when
  necessary

## 0.0.1 - 2021-03-21

* Initial release<|MERGE_RESOLUTION|>--- conflicted
+++ resolved
@@ -5,11 +5,8 @@
 
 ## Unreleased
 
-<<<<<<< HEAD
 * Added time complexity annotations and checking
-=======
 * Changed tracing function to only increment step counter when tracing student code
->>>>>>> 6ecaf5b1
 
 ## 0.0.5 - 2021-05-04
 
