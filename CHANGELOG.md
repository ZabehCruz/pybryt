--- conflicted
+++ resolved
@@ -3,15 +3,11 @@
 All notable changes to this project will be documented in this file, and this project adheres to 
 [Semantic Versioning](https://semver.org/spec/v2.0.0.html).
 
-<<<<<<< HEAD
 ## 0.7.0 - Unreleased
 
 * Added structural pattern matching
 
-## 0.6.1 - 2022-03-23
-=======
 ## 0.6.1 - 2022-04-06
->>>>>>> 48f65790
 
 * Fixed bug causing NumPy fixed-width integer overflows for large integers per [#142](https://github.com/microsoft/pybryt/issues/142)
 * Added group name to the report created by `generate_report` per [#152](https://github.com/microsoft/pybryt/issues/152)
